# Universal WebGPU+TSL Scaffold — **Final All‑in‑One Proposal** (Three.js r180+)

> **One‑liner:** A portable, ESM‑first, hot‑swappable 3D scaffold with **WebGPU + TSL** priority, **Three.js r180+**, a **Stage** (camera + lights + env + gizmos), a **PostFX** chain, and a **Dashboard UI** (Tweakpane, glassmorphism) — all orchestrated by a single **CONVAS** app and a shared **config**. Ships lean, merges related concerns for fewer files, and snaps into any project in minutes.

---

## 1) Executive Summary

* **Why:** You need a repeatable, polished foundation that boots a camera‑ready stage, material‑rich rendering, and designer‑friendly controls **without boilerplate** and supports **TSL node materials** (+ WebGPU) by default.
* **What:** A small ESM package (or copy‑paste starter) providing: Stage, PostFX, Dashboard, Convas (orchestrator), and Config. **Consolidated where sensible** to reduce files while keeping clean separation for reuse.
* **Outcome:** Spin up product shots, particles, and interactive tools with **consistent quality, performance budgets, and QA gates**.

---

## 2) Scope & Constraints

**In‑scope**

* Rendering via **WebGPU** (primary) with **WebGL2 fallback**.
* **TSL (Three Shading Language)** node materials as first choice; supports Physical/Transmission/Iridescence/Points/Lines.
* Stage: ground/grid/axes, HDRI IBL, key/fill/rim presets, transform gizmo.
* PostFX: tonemap, bloom, DOF (bokeh), vignette, grain; reorderable chain.
* UI: Tweakpane dashboard with glassmorphism styling, per‑module sections.
* Orchestrator (CONVAS): renderer init, scene lifecycle, hot‑swap features.
* Config: central, overridable at boot or per project.

**Out‑of‑scope** (initial)

* Full physics engine, skeletal animation authoring UI, node editor.

**Constraints**

* **ESM‑only** (no legacy CommonJS). TypeScript preferred; emit modern JS.
* No heavy frameworks; pure Three + small utilities. Keep bundle lean.

---

## 3) Architecture Overview

```
App (CONVAS)
 ├─ Stage  ──┬─ CameraRig (physical lens)
 │           ├─ LightRig (IBL + key/fill/rim)
 │           └─ Environment (ground/grid/axes/HDRI)
 ├─ PostFX (Composer: Tonemap → Bloom → DOF ...)
 ├─ Dashboard (Tweakpane; sections bound to Config + runtime)
 ├─ Material/TSL utilities (thin‑film, iridescence, SSS approx, points)
 └─ Config (renderer, camera, lights, postfx, perf tiers)
```

**Composition model:** CONVAS owns the renderer + loop, injects Stage and PostFX, and binds Dashboard sections to live parameters. Optional **Features** (plugins) attach/detach via a tiny interface for hot‑swap.

---

## 4) ESM File Layout (Preferred) — Low File Count, High Clarity

```
/src
  CONVAS.ts           # orchestrator (renderer, loop, injection, hot‑swap)
  config.ts           # shared parameters (overridable)
  /STAGE
    stage.ts          # scene root; adds ground/grid/axes; wires camera + lights
    camera.ts         # physical camera + resize
    light.ts          # IBL + key/fill/rim presets + exposure relay
  /POSTFX
    postfx.ts         # composer + passes; setSize/render
  /UI
    dashboard.ts      # Tweakpane sections; schema‑lite bindings
    panels.ts         # glassmorphism styles/util
```

**Ultra‑Compact Mode:** Merge `dashboard.ts` → `CONVAS.ts` and `camera.ts+light.ts` → `stage.ts` to get a **3‑file core** (`CONVAS.ts`, `config.ts`, `stage.ts`).

---

## 5) Module Contracts (Stable API)

**Stage**

```ts
class Stage {
  scene: THREE.Scene;
  camera: THREE.PerspectiveCamera; // physical settings
  add(node: THREE.Object3D): void;
  resize(size: {width:number;height:number}): void;
}
```

**PostFX**

```ts
class PostFX {
  constructor(renderer, scene, camera, size, opts);
  setSize(w:number,h:number): void;
  render(dt:number): void;
}
```

**Dashboard**

```ts
class Dashboard {
  section(id: string, spec: { title: string; params: Record<string, any>; onChange?: (k,v)=>void }): void;
  destroy(): void;
}
```

**Feature (optional plugin)**

```ts
interface Feature { id: string; attach(app: Convas): void|Promise<void>; detach?(app: Convas): void; }
```

---

## 6) WebGPU + TSL Strategy

* **Primary:** `WebGPURenderer` with TSL node materials; shared nodes for thin‑film interference, chromatic dispersion, custom fog, noise.
* **Fallback:** WebGL2 `WebGLRenderer` with equivalent NodeMaterial graphs.
* Post chain in WebGPU: prefer **nodes‑based post passes**; fallback uses EffectComposer equivalents.
* **Material registry** (optional add‑on): `make('glass'|'metal'|'plastic'|'iridescent'|'points', params)` → returns a configured material; presets saved as JSON.

---

## 7) Dashboard UX (Glassmorphism)

* Tweakpane inside a glass panel (`.pane-wrap`), blur + border + shadow.
* Sections: **Render** (exposure, tonemap), **Lights**, **PostFX**, **Camera** (fov/aperture/focus), **Presets** (save/load), **Debug** (perf HUD, self‑checks).
* Keyboard: `QWER` gizmo modes (if TransformControls added), `F` to frame, `Ctrl+P` to focus panel.

---

## 8) Config & Profiles

```ts
export const Config = {
  renderer: { preferWebGPU: true, toneMapping: 'ACES', exposure: 1.0, antialias: true, colorSpace: 'srgb' },
  camera:   { fov: 45, near: 0.1, far: 200, filmGauge: 35, aperture: 2.8, focus: 3.0 },
  lights:   { enableIBL: true, keyIntensity: 45, fillIntensity: 6, rimIntensity: 12 },
  postfx:   { bloom:{enabled:true,strength:0.8,radius:0.2,threshold:0.9}, dof:{enabled:true,aperture:2.8,maxBlur:0.015} },
  perf:     { tier: 'high', resolutionScale: 1.0, shadows: 'med' }
} as const;
```

**Override patterns**

* At boot: `new Convas(canvas, { config: deepMerge(Config, yourOverrides) })`.
* Per‑project config file that exports a `Partial<typeof Config>`.

---

## 9) Integration (Drop‑In)

**As a package** (`npm i @your/universal-scaffold`)

```ts
import { Convas, Config } from '@your/universal-scaffold';
new Convas(document.querySelector('#app') as HTMLCanvasElement, { config: { renderer: { exposure: 1.2 } } });
```

**As starter files**: copy `/src` + `/public/index.html`, run `vite`.

---

## Getting Started (This Repo)

```bash
npm install
npm run dev
```

Open the printed local URL to see the staged scene, dashboard, and post-processing stack. Adjust renderer exposure, light intensities, and PostFX parameters live from the glassmorphism dashboard.

<<<<<<< HEAD
=======
### Production preview

```bash
npm run build
npm run preview
```

The preview build serves the same demo scene as `npm run dev`, showcasing the glass sculpture, animated halo particles, and dashboard controls (exposure, lighting, bloom/DOF plus the new “Demo Scene → Animate” toggle).

>>>>>>> 95533a68
---

## 10) Quality, Performance & Self‑Checks

* **Budgets:** main thread < 4 ms, GPU < 12 ms on mid‑tier dGPU (1080p), 60 FPS target.
* **Self‑checks:**

  * Color: sRGB textures in correct slots; PMREM present for IBL; tone map sanity.
  * Materials: Node graphs have no NaNs; transmission thickness sane.
  * Scene: no missing normals/tangents on PBR meshes.
  * Lifecycle: all disposables freed on detach.
* **Perf tiers:** low/med/high/ultra switch toggles resolution scale, shadow tier, postfx count.

---

## 11) Deliverables (MVP)

1. **ESM code** for `CONVAS.ts`, `config.ts`, `STAGE/{stage,camera,light}.ts`, `POSTFX/postfx.ts`, `UI/{dashboard,panels}.ts` (+ minimal `index.html`).
2. **Demo scene** with a transmissive + iridescent material and studio HDR.
3. **Dashboard presets**: exposure, lights, bloom, DOF.
4. **Docs**: README (install/run), API (Stage/PostFX/Dashboard), WebGPU switch notes.

---

## 12) Roadmap

**P1 (Core, Week 1–2)**

* Stage, PostFX (bloom/DOF), Dashboard, Config, demo.
* WebGPU capability probe + fallback; basic self‑checks.

**P2 (Enhance, Week 3–4)**

* Material registry (TSL nodes), Post graph UI reordering, presets save/load.
* Feature plugin interface + example (Particles compute or Audio‑reactive).

**P3 (Polish, Week 5+)**

* Inspector/outliner, screenshot/record (WebCodecs), SSS/skin improvements.

---

## 13) Risks & Mitigations

* **WebGPU coverage**: Fall back to WebGL2 seamlessly; maintain parity for core features.
* **Bundle bloat**: Keep dependencies minimal; lazy‑load HDR/GLTF; optional features as plugins.
* **Material parity**: Maintain shared TSL node library so both paths share logic.

---

## 14) Acceptance Criteria

* Cold boot < **2s** (cached) to a lit stage + panel.
* PostFX bloom + DOF stable on mid‑tier GPU; exposure controls responsive.
* HDRI IBL correctly PMREM’d; color pipeline sane (sRGB/linear verified).
* Swappable **Feature** example loads/unloads without leaks.
* Self‑checks pass; no console errors.

---

## 15) Test Matrix

* **Browsers:** Chrome stable/Canary, Edge; Firefox (fallback).
* **GPUs:** iGPU (fallback), mid dGPU, high dGPU.
* **Scenes:** Studio (transmission), Outdoor HDR (metals), Points cloud.
* **Metrics:** FPS, CPU/GPU time, memory, hitch count.

---

## 16) Implementation Notes (Style & Patterns)

* Prefer **single‑responsibility inner classes** inside modules over many files.
* Keep **public API tiny**; hide implementation details.
* Use **typed params** and **readonly config**; expose **onChange hooks** via Dashboard sections.
* Dispose diligently: materials, geometries, render targets, passes.

---

## 17) Future Add‑Ons

* **Particles (WebGPU compute)** with field forces; fallback via GPGPU TSL.
* **Audio‑reactive** bindings (FFT → material params, forces).
* **Recorder** (WebCodecs/WebM, PNG sequence) and **Timeline** clips.

---

## 18) Glossary

* **TSL:** Three.js Shading Language node system for authoring materials/passes.
* **PMREM:** Prefiltered Mipmapped Radiance Environment Map for IBL.
* **IBL:** Image‑Based Lighting using HDR textures.

---

### Appendix A — Boot Snippet

```ts
import { Convas, Config } from './src/CONVAS'; // or package entry
new Convas(document.getElementById('app') as HTMLCanvasElement, { config: { renderer: { exposure: 1.25 } } });
```

### Appendix B — Feature Example (Attach/Detach)

```ts
export default {
  id: 'particles.basic',
  async attach(app) { /* allocate buffers, add to scene */ },
  detach(app) { /* remove from scene, dispose */ }
};
```

**End of Proposal.**<|MERGE_RESOLUTION|>--- conflicted
+++ resolved
@@ -171,8 +171,6 @@
 
 Open the printed local URL to see the staged scene, dashboard, and post-processing stack. Adjust renderer exposure, light intensities, and PostFX parameters live from the glassmorphism dashboard.
 
-<<<<<<< HEAD
-=======
 ### Production preview
 
 ```bash
@@ -182,7 +180,6 @@
 
 The preview build serves the same demo scene as `npm run dev`, showcasing the glass sculpture, animated halo particles, and dashboard controls (exposure, lighting, bloom/DOF plus the new “Demo Scene → Animate” toggle).
 
->>>>>>> 95533a68
 ---
 
 ## 10) Quality, Performance & Self‑Checks
